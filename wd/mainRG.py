"""The registration module contains classes for image registration.

Image registration aims to align two images using a particular transformation.
miapy currently supports multi-modal rigid registration, i.e. align two images of different modalities
using a rigid transformation (rotation, translation, reflection, or their combination).

See Also:
    - `ITK Registration <https://itk.org/Doxygen/html/RegistrationPage.html>`_
    - `ITK Software Guide Registration <https://itk.org/ITKSoftwareGuide/html/Book2/ITKSoftwareGuide-Book2ch3.html>`_
"""
from enum import Enum
import matplotlib
matplotlib.use('Agg')  # use matplotlib without having a window appear
import matplotlib.pyplot as plt
import numpy as np
import SimpleITK as sitk

import mialab.filtering.filter as fltr

class RegistrationType(Enum):
    """Represents the registration transformation type."""
    AFFINE = 1
    RIGID = 2


class MultiModalRegistrationParams(fltr.IFilterParams):
    """Represents parameters for the multi-modal rigid registration."""

    def __init__(self, fixed_image: sitk.Image, fixed_image_mask: sitk.Image=None, plot_directory_path: str=''):
        """Initializes a new instance of the MultiModalRegistrationParams class.

        Args:
            fixed_image (sitk.Image): The fixed image for the registration.
            fixed_image_mask (sitk.Image): A mask for the fixed image to limit the registration.
            plot_directory_path (str): Path to the directory where to plot the registration progress if any.
                Note that this increases the computational time.
        """

        self.fixed_image = fixed_image
        self.fixed_image_mask = fixed_image_mask
        self.plot_directory_path = plot_directory_path


class MultiModalRegistration(fltr.IFilter):
    """Represents a multi-modal image registration filter.

    The filter estimates a 3-dimensional rigid or affine transformation between images of different modalities using:

    - Mutual information similarity metric
    - Linear interpolation
    - Gradient descent optimization

    Examples:
        The following example shows the usage of the MultiModalRegistration class.

       # >>> fixed_image = sitk.ReadImage('/path/to/image/fixed.mha')
        #>>> moving_image = sitk.ReadImage('/path/to/image/moving.mha')
       # >>> registration = MultiModalRegistration()  # specify parameters to your needs
        #>>> parameters = MultiModalRegistrationParams(fixed_image)
       # >>> registered_image = registration.execute(moving_image, parameters)
    """

    def __init__(self,
                 registration_type: RegistrationType=RegistrationType.AFFINE, #RegistrationType.RIGID,
                 number_of_histogram_bins: int=200,
                 learning_rate: float=1.0,
                 step_size: float=0.001,
                 number_of_iterations: int=200,
                 relaxation_factor: float=0.5,
                 shrink_factors: [int]=(2, 1, 1),
                 smoothing_sigmas: [float]=(2, 1, 0),
                 sampling_percentage: float=0.2):
        """Initializes a new instance of the MultiModalRegistration class.

        Args:
            registration_type (RegistrationType): The type of the registration ('rigid' or 'affine').
            number_of_histogram_bins (int): The number of histogram bins.
            learning_rate (float): The optimizer's learning rate.
            step_size (float): The optimizer's step size. Each step in the optimizer is at least this large.
            number_of_iterations (int): The maximum number of optimization iterations.
            relaxation_factor (float): The relaxation factor to penalize abrupt changes during optimization.
            shrink_factors ([int]): The shrink factors at each shrinking level (from high to low).
            smoothing_sigmas ([int]):  The Gaussian sigmas for smoothing at each shrinking level (in physical units).
            sampling_percentage (float): Fraction of voxel of the fixed image that will be used for registration (0, 1].
                Typical values range from 0.01 (1 %) for low detail images to 0.2 (20 %) for high detail images.
                The higher the fraction, the higher the computational time.
        """
        super().__init__()

        if len(shrink_factors) != len(smoothing_sigmas):
            raise ValueError("shrink_factors and smoothing_sigmas need to be same length")

        self.registration_type = registration_type
        self.number_of_histogram_bins = number_of_histogram_bins
        self.learning_rate = learning_rate
        self.step_size = step_size
        self.number_of_iterations = number_of_iterations
        self.relaxation_factor = relaxation_factor
        self.shrink_factors = shrink_factors
        self.smoothing_sigmas = smoothing_sigmas
        self.sampling_percentage = sampling_percentage

        registration = sitk.ImageRegistrationMethod()

        # similarity metric
        # will compare how well the two images match each other
        # registration.SetMetricAsJointHistogramMutualInformation(self.number_of_histogram_bins, 1.5)
        registration.SetMetricAsMattesMutualInformation(self.number_of_histogram_bins)
        registration.SetMetricSamplingStrategy(registration.RANDOM)
        registration.SetMetricSamplingPercentage(self.sampling_percentage)

        # An image gradient calculator based on ImageFunction is used instead of image gradient filters
        # set to True uses GradientRecursiveGaussianImageFilter
        # set to False uses CentralDifferenceImageFunction
        # see also https://itk.org/Doxygen/html/classitk_1_1ImageToImageMetricv4.html
        registration.SetMetricUseFixedImageGradientFilter(False)
        registration.SetMetricUseMovingImageGradientFilter(False)

        # interpolator
        # will evaluate the intensities of the moving image at non-rigid positions
        registration.SetInterpolator(sitk.sitkLinear)

        # optimizer
        # is required to explore the parameter space of the transform in search of optimal values of the metric
        registration.SetOptimizerAsRegularStepGradientDescent(learningRate=self.learning_rate,
                                                              minStep=self.step_size,
                                                              numberOfIterations=self.number_of_iterations,
                                                              relaxationFactor=self.relaxation_factor,
                                                              gradientMagnitudeTolerance=1e-4,
                                                              estimateLearningRate=registration.EachIteration,
                                                              maximumStepSizeInPhysicalUnits=0.0)
        registration.SetOptimizerScalesFromPhysicalShift()

        # setup for the multi-resolution framework
        registration.SetShrinkFactorsPerLevel(self.shrink_factors)
        registration.SetSmoothingSigmasPerLevel(self.smoothing_sigmas)
        registration.SmoothingSigmasAreSpecifiedInPhysicalUnitsOn()

        self.registration = registration

    def execute(self, image: sitk.Image, params: MultiModalRegistrationParams=None) -> sitk.Image:
        """Executes a multi-modal rigid registration.

        Args:
            image (sitk.Image): The moving image.
            params (MultiModalRegistrationParams): The parameters, which contain the fixed image.

        Returns:
            sitk.Image: The registered image.
        """

        if params is None:
            raise ValueError("params is not defined")

        # set a transform that is applied to the moving image to initialize the registration
        if self.registration_type == RegistrationType.RIGID:
            transform_type = sitk.VersorRigid3DTransform()
        elif self.registration_type == RegistrationType.AFFINE:
            transform_type = sitk.AffineTransform(dimensions)
        else:
            raise ValueError('not supported registration_type')

        initial_transform = sitk.CenteredTransformInitializer(sitk.Cast(params.fixed_image, image.GetPixelIDValue()),
                                                              image,
                                                              transform_type,
                                                              sitk.CenteredTransformInitializerFilter.GEOMETRY)
        self.registration.SetInitialTransform(initial_transform, inPlace=True)

        if params.fixed_image_mask:
            self.registration.SetMetricFixedMask(params.fixed_image_mask)

        if params.plot_directory_path:
            RegistrationPlotter(self.registration, params.fixed_image, image, initial_transform, params.plot_directory_path)

        self.transform = self.registration.Execute(sitk.Cast(params.fixed_image, sitk.sitkFloat32),
                                                   sitk.Cast(image, sitk.sitkFloat32))

        if self.verbose:
            print('MultiModalRegistration:\n Final metric value: {0}'.format(self.registration.GetMetricValue()))
            print(' Optimizer\'s stopping condition, {0}'.format(
                self.registration.GetOptimizerStopConditionDescription()))
        elif self.number_of_iterations == self.registration.GetOptimizerIteration():
            print('MultiModalRegistration: Optimizer terminated at number of iterations and did not converge!')

        #return sitk.Resample(image, params.fixed_image, self.transform, sitk.sitkLinear, 0.0, image.GetPixelIDValue())
        return sitk.Resample(image, self.transform, sitk.sitkLinear, 0.0, image.GetPixelIDValue())

    def __str__(self):
        """Gets a nicely printable string representation.

        Returns:
            str: The string representation.
        """

        return 'MultiModalRegistration:\n' \
               ' registration_type:        {self.registration_type}\n' \
               ' number_of_histogram_bins: {self.number_of_histogram_bins}\n' \
               ' learning_rate:            {self.learning_rate}\n' \
               ' step_size:                {self.step_size}\n' \
               ' number_of_iterations:     {self.number_of_iterations}\n' \
               ' relaxation_factor:        {self.relaxation_factor}\n' \
               ' shrink_factors:           {self.shrink_factors}\n' \
               ' smoothing_sigmas:         {self.smoothing_sigmas}\n' \
               ' sampling_percentage:      {self.sampling_percentage}\n' \
            .format(self=self)


class RegistrationPlotter:
    """Represents a plotter for SimpleITK registrations."""

    def __init__(self, registration: sitk.ImageRegistrationMethod,
                 fixed_image: sitk.Image,
                 image: sitk.Image,
                 transform: sitk.Transform,
                 path: str):
        """

        Args:
            registration (sitk.ImageRegistrationMethod): The registration method.
            fixed_image (sitk.Image): The fixed image.
            image (sitk.Image): The moving image.
            transform (sitk.Transform): The transformation.
            path (str): Path to the directory where to save the plots.
        """
        self.metric_values = []
        self.multires_iterations = []

        registration.AddCommand(sitk.sitkStartEvent, self._start_plot)
        registration.AddCommand(sitk.sitkEndEvent, self._end_plot)
        registration.AddCommand(sitk.sitkMultiResolutionIterationEvent, self._update_multiresolution_iterations)
        registration.AddCommand(sitk.sitkIterationEvent, lambda: self._save_plot(registration,
                                                                                 fixed_image,
                                                                                 image,
                                                                                 transform,
                                                                                 path))

    def _end_plot(self):
        """Callback for the EndEvent."""
        plt.close()

    def _start_plot(self):
        """Callback for the StartEvent."""
        self.metric_values = []
        self.multires_iterations = []

    def _update_multiresolution_iterations(self):
        """Callback for the MultiResolutionIterationEvent."""
        self.multires_iterations.append(len(self.metric_values))

    def _save_plot(self, registration_method, fixed, moving, transform, file_name_prefix):
        """Callback for the IterationEvent.

        Saves an image including the visualization of the registered images and the metric value plot.
        """

        self.metric_values.append(registration_method.GetMetricValue())
        # Plot the similarity metric values; resolution changes are marked with a blue star
        plt.plot(self.metric_values, 'r')
        plt.plot(self.multires_iterations, [self.metric_values[index] for index in self.multires_iterations], 'b*')
        plt.xlabel('Iteration', fontsize=12)
        plt.ylabel('Metric Value', fontsize=12)

        # todo(fabianbalsiger): format precision of legends
        # plt.axes().yaxis.set_major_formatter(matplotlib.ticker.StrMethodFormatter('{x:2f}'))
        # plt.axes().xaxis.set_major_formatter(matplotlib.ticker.StrMethodFormatter('{x:d}'))
        # _, ax = plt.subplots()
        # ax.yaxis.set_major_formatter(matplotlib.ticker.StrMethodFormatter('{x:f2}'))

        # todo(fabianbalsiger): add margin to the left side of the plot

        # Convert the plot to a SimpleITK image (works with the agg matplotlib backend, doesn't work
        # with the default - the relevant method is canvas_tostring_rgb())
        plt.gcf().canvas.draw()
        plot_data = np.fromstring(plt.gcf().canvas.tostring_rgb(), dtype=np.uint8, sep='')
        plot_data = plot_data.reshape(plt.gcf().canvas.get_width_height()[::-1] + (dimensions,))
        plot_image = sitk.GetImageFromArray(plot_data, isVector=True)

        # Extract the central axial slice from the two volumes, compose it using the transformation and alpha blend it
        alpha = 1.0

        central_index = round((fixed.GetSize())[2] / 2)

        moving_transformed = sitk.Resample(moving, fixed, transform,
                                           sitk.sitkLinear, 0.0,
                                           moving.GetPixelIDValue())
        # Extract the central slice in xy and alpha blend them
        combined = (1.0 - alpha) * sitk.Normalize(fixed[:, :, central_index]) + \
                   alpha * sitk.Normalize(moving_transformed[:, :, central_index])

        # Assume the alpha blended images are isotropic and rescale intensity
        # values so that they are in [0,255], convert the grayscale image to
        # color (r,g,b).
        combined_slices_image = sitk.Cast(sitk.RescaleIntensity(combined), sitk.sitkUInt8)
        combined_slices_image = sitk.Compose(combined_slices_image,
                                             combined_slices_image,
                                             combined_slices_image)

        self._write_combined_image(combined_slices_image, plot_image,
                                   file_name_prefix + format(len(self.metric_values), '03d') + '.png')

    def _write_combined_image(self, image1, image2, file_name):
        """Writes an image including the visualization of the registered images and the metric value plot."""
        combined_image = sitk.Image((image1.GetWidth() + image2.GetWidth(), max(image1.GetHeight(), image2.GetHeight())),
                                    image1.GetPixelID(), image1.GetNumberOfComponentsPerPixel())

        image1_destination = [0, 0]
        image2_destination = [image1.GetWidth(), 0]

        if image1.GetHeight() > image2.GetHeight():
            image2_destination[1] = round((combined_image.GetHeight() - image2.GetHeight()) / 2)
        else:
            image1_destination[1] = round((combined_image.GetHeight() - image1.GetHeight()) / 2)

        combined_image = sitk.Paste(combined_image, image1, image1.GetSize(), (0, 0), image1_destination)
        combined_image = sitk.Paste(combined_image, image2, image2.GetSize(), (0, 0), image2_destination)
        sitk.WriteImage(combined_image, file_name)

d3D = True

if(d3D):
    #Testing 3D
    dimensions = 3
<<<<<<< HEAD
    fixed_image = sitk.ReadImage('./test/mni_icbm152_t1_tal_nlin_sym_09a.nii.gz')
    moving_image = sitk.ReadImage('./test/100307/T1native.nii.gz')
=======
    fixed_image = sitk.ReadImage('./atlas/mni_icbm152_t1_tal_nlin_sym_09a.nii.gz')
    moving_image = sitk.ReadImage('./test/100307/T1native.nii.gz')
    labels_native_image = sitk.ReadImage('./test/100307/labels_native.nii.gz')
>>>>>>> 50121f80
    registration = MultiModalRegistration()  # specify parameters to your needs
    parameters = MultiModalRegistrationParams(fixed_image)
    registered_image = registration.execute(moving_image, parameters)
    labels_registred = sitk.Resample(labels_native_image, registration.transform, sitk.sitkLinear, 0.0, labels_native_image.GetPixelIDValue())
    sitk.WriteImage(registered_image, 'myRegistred2.nii.gz')
    sitk.WriteImage(labels_registred, 'myRegistred_labels.nii.gz')

else:
    #testing 2D
    dimensions = 2
    fixed_image = sitk.ReadImage('./DummyImages/RegistrationAmitAlpha.tif')
    moving_image = sitk.ReadImage('./DummyImages/RegistrationBmitAlpha.tif')
    registration = MultiModalRegistration()  # specify parameters to your needs
    parameters = MultiModalRegistrationParams(fixed_image)
    registered_image = registration.execute(moving_image, parameters)
    sitk.WriteImage(registered_image, 'DummyRegistred4.tif')<|MERGE_RESOLUTION|>--- conflicted
+++ resolved
@@ -320,14 +320,9 @@
 if(d3D):
     #Testing 3D
     dimensions = 3
-<<<<<<< HEAD
-    fixed_image = sitk.ReadImage('./test/mni_icbm152_t1_tal_nlin_sym_09a.nii.gz')
-    moving_image = sitk.ReadImage('./test/100307/T1native.nii.gz')
-=======
     fixed_image = sitk.ReadImage('./atlas/mni_icbm152_t1_tal_nlin_sym_09a.nii.gz')
     moving_image = sitk.ReadImage('./test/100307/T1native.nii.gz')
     labels_native_image = sitk.ReadImage('./test/100307/labels_native.nii.gz')
->>>>>>> 50121f80
     registration = MultiModalRegistration()  # specify parameters to your needs
     parameters = MultiModalRegistrationParams(fixed_image)
     registered_image = registration.execute(moving_image, parameters)
