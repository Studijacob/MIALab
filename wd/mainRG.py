"""The registration module contains classes for image registration.

Image registration aims to align two images using a particular transformation.
miapy currently supports multi-modal rigid registration, i.e. align two images of different modalities
using a rigid transformation (rotation, translation, reflection, or their combination).

See Also:
    - `ITK Registration <https://itk.org/Doxygen/html/RegistrationPage.html>`_
    - `ITK Software Guide Registration <https://itk.org/ITKSoftwareGuide/html/Book2/ITKSoftwareGuide-Book2ch3.html>`_
"""
from enum import Enum
import matplotlib
matplotlib.use('Agg')  # use matplotlib without having a window appear
import matplotlib.pyplot as plt
import numpy as np
import SimpleITK as sitk
import time

import mialab.utilities.pipeline_utilities as putil
import mialab.filtering.filter as fltr
import wd.registration.registration as R

class RegistrationType(Enum):
    """Represents the registration transformation type."""
    AFFINE = 1
    RIGID = 2

d3D = True

# initialize evaluator
evaluator = putil.init_evaluator('./experiment1/')

if(d3D):
    #Testing 3D
    dimensions = 3
    loadTransformation = False

    # Read in the images:
    print("load images ...", end="")
    fixed_image = sitk.ReadImage('./atlas/mni_icbm152_t1_tal_nlin_sym_09a.nii.gz')
    moving_image = sitk.ReadImage('../data/test/100307/T1native.nii.gz')
    labels_native_image = sitk.ReadImage('../data/test/100307/labels_native.nii.gz')
    labels_mni_atlas = sitk.ReadImage('../data/test/100307/labels_mniatlas.nii.gz')
    print(" done")

<<<<<<< HEAD
    file = open('./experiment1/results.csv', 'a')
    file.write('Patient Nr;' + ' 100307' + "\n")
    file.close

    # Define registration method:
    print("initialize transformation ... ", end="")
    registration = R.MultiModalRegistration()  # specify parameters to your needs
    parameters = R.MultiModalRegistrationParams(fixed_image)
    print("done")

    # CREATE NEW TRANSFORMATION:
    if not loadTransformation:
        # Register the moving image and create the corresponding transformation during execute:
        print("calculate transformation ...", end="")
        start = time.time()
        registered_image = registration.execute(moving_image, parameters)
        exec_time = time.time() - start
        print(" done")
        print('Total exection time: {}'.format(exec_time))

        # Save transformaiton:
        sitk.WriteTransform(registration.transform, 'myTransformation.tfm')

    else:
        registration.transform = sitk.ReadTransform('myTransformation.tfm')
        # Apply the transformation to the moving image:
        registered_image = sitk.Resample(moving_image, registration.transform, sitk.sitkLinear, 0.0,
                                         moving_image.GetPixelIDValue())

    # Apply the transformation to the native lables image:
    labels_registred = sitk.Resample(labels_native_image, registration.transform, sitk.sitkLinear, 0.0, labels_native_image.GetPixelIDValue())

    # Subtract the registerd labels to get the error between the two images:
    subtracted_image = sitk.Subtract(labels_registred, labels_mni_atlas) #labels_registred - labels_mni_atlas;

    # Evaluate transformation:
    print("evaluating ...")
    evaluator.evaluate(labels_registred,labels_mni_atlas,'eval_result')
    print(" done")

    if exec_time > 0:
        file = open('./experiment1/results.csv', 'a')
        file.write('Total exection time; {}s'.format(exec_time) + "\n")
        file.close()
=======
# Do several registrations:
    nhistogramBins = [10, 50, 100, 150, 200, 250, 300, 400]
    for i in nhistogramBins:
        # Define registration method:
        print("initialize transformation ... ", end="")
        my_registration_type = RegistrationType.AFFINE
        my_number_of_histogram_bins = i # int
        my_learning_rate = 1.0 # float
        my_step_size = 0.001 # float
        my_number_of_iterations = 200 # int
        my_relaxation_factor = 0.5 # int
        my_shrink_factors = (2, 1, 1) # [int]
        my_smoothing_sigmas = (2, 1, 0) # [float]
        my_sampling_percentage = 0.2 # float

        registration = R.MultiModalRegistration(number_of_histogram_bins=my_number_of_histogram_bins, learning_rate=my_learning_rate, step_size=my_step_size, number_of_iterations=my_number_of_iterations, relaxation_factor=my_relaxation_factor, shrink_factors=my_shrink_factors, smoothing_sigmas=my_smoothing_sigmas, sampling_percentage=my_sampling_percentage)  # specify parameters to your needs
        parameters = R.MultiModalRegistrationParams(fixed_image)
        print("done")

        # CREATE NEW TRANSFORMATION:
        if not loadTransformation:
            # Register the moving image and create the corresponding transformation during execute:
            print("calculate transformation ...", end="")
            start = time.time()
            registered_image = registration.execute(moving_image, parameters)
            exec_time = time.time() - start
            print(" done")
            print('Total exection time: {}s'.format(exec_time))

            # Save transformaiton:
            sitk.WriteTransform(registration.transform, 'myTransformation.tfm')

        else:
            registration.transform = sitk.ReadTransform('myTransformation.tfm')
            # Apply the transformation to the moving image:
            registered_image = sitk.Resample(moving_image, registration.transform, sitk.sitkLinear, 0.0,
                                             moving_image.GetPixelIDValue())

        # Apply the transformation to the native lables image:
        labels_registred = sitk.Resample(labels_native_image, registration.transform, sitk.sitkLinear, 0.0, labels_native_image.GetPixelIDValue())

        # Subtract the registerd labels to get the error between the two images:
        subtracted_image = sitk.Subtract(labels_registred, labels_mni_atlas) #labels_registred - labels_mni_atlas;

        # Evaluate transformation:
        print("evaluating ...")
        evaluator.evaluate(labels_registred,labels_mni_atlas,'eval_result')

        if exec_time > 0:
            file = open('./experiment1/results.csv', 'a')
            file.write('Total exection time; {}s'.format(exec_time) + '\n')
            file.close()
>>>>>>> 6f086205

    # Save the images:
    sitk.WriteImage(registered_image, 'myRegistred2.nii.gz')
    sitk.WriteImage(labels_registred, 'myRegistred_labels.nii.gz')
    sitk.WriteImage(subtracted_image, 'mySubtracted_labels.nii.gz')

    # https://stackoverflow.com/questions/5598181/python-print-on-same-line
    # https://stackoverflow.com/questions/18262293/how-to-open-every-file-in-a-folder

else:
    #testing 2D
    dimensions = 2
    fixed_image = sitk.ReadImage('./DummyImages/RegistrationAmitAlpha.tif')
    moving_image = sitk.ReadImage('./DummyImages/RegistrationBmitAlpha.tif')
    registration = R.MultiModalRegistration()  # specify parameters to your needs
    parameters = R.MultiModalRegistrationParams(fixed_image)
    registered_image = registration.execute(moving_image, parameters)
    sitk.WriteImage(registered_image, 'DummyRegistred4.tif')<|MERGE_RESOLUTION|>--- conflicted
+++ resolved
@@ -43,52 +43,10 @@
     labels_mni_atlas = sitk.ReadImage('../data/test/100307/labels_mniatlas.nii.gz')
     print(" done")
 
-<<<<<<< HEAD
     file = open('./experiment1/results.csv', 'a')
     file.write('Patient Nr;' + ' 100307' + "\n")
     file.close
 
-    # Define registration method:
-    print("initialize transformation ... ", end="")
-    registration = R.MultiModalRegistration()  # specify parameters to your needs
-    parameters = R.MultiModalRegistrationParams(fixed_image)
-    print("done")
-
-    # CREATE NEW TRANSFORMATION:
-    if not loadTransformation:
-        # Register the moving image and create the corresponding transformation during execute:
-        print("calculate transformation ...", end="")
-        start = time.time()
-        registered_image = registration.execute(moving_image, parameters)
-        exec_time = time.time() - start
-        print(" done")
-        print('Total exection time: {}'.format(exec_time))
-
-        # Save transformaiton:
-        sitk.WriteTransform(registration.transform, 'myTransformation.tfm')
-
-    else:
-        registration.transform = sitk.ReadTransform('myTransformation.tfm')
-        # Apply the transformation to the moving image:
-        registered_image = sitk.Resample(moving_image, registration.transform, sitk.sitkLinear, 0.0,
-                                         moving_image.GetPixelIDValue())
-
-    # Apply the transformation to the native lables image:
-    labels_registred = sitk.Resample(labels_native_image, registration.transform, sitk.sitkLinear, 0.0, labels_native_image.GetPixelIDValue())
-
-    # Subtract the registerd labels to get the error between the two images:
-    subtracted_image = sitk.Subtract(labels_registred, labels_mni_atlas) #labels_registred - labels_mni_atlas;
-
-    # Evaluate transformation:
-    print("evaluating ...")
-    evaluator.evaluate(labels_registred,labels_mni_atlas,'eval_result')
-    print(" done")
-
-    if exec_time > 0:
-        file = open('./experiment1/results.csv', 'a')
-        file.write('Total exection time; {}s'.format(exec_time) + "\n")
-        file.close()
-=======
 # Do several registrations:
     nhistogramBins = [10, 50, 100, 150, 200, 250, 300, 400]
     for i in nhistogramBins:
@@ -116,7 +74,7 @@
             registered_image = registration.execute(moving_image, parameters)
             exec_time = time.time() - start
             print(" done")
-            print('Total exection time: {}s'.format(exec_time))
+            print('Total exection time: {}'.format(exec_time))
 
             # Save transformaiton:
             sitk.WriteTransform(registration.transform, 'myTransformation.tfm')
@@ -139,9 +97,8 @@
 
         if exec_time > 0:
             file = open('./experiment1/results.csv', 'a')
-            file.write('Total exection time; {}s'.format(exec_time) + '\n')
+            file.write('Total exection time; {}'.format(exec_time) + '\n')
             file.close()
->>>>>>> 6f086205
 
     # Save the images:
     sitk.WriteImage(registered_image, 'myRegistred2.nii.gz')
